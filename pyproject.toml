--- conflicted
+++ resolved
@@ -44,13 +44,8 @@
     "hatchling==1.28.0",
     "mypy==1.19.1",
     "pylint==4.0.4",
-<<<<<<< HEAD
     "pyright==1.1.407",
-    "pytest==8.4.2",
-=======
-    "pyright==1.1.406",
     "pytest==9.0.2",
->>>>>>> 5a11982d
     "pytest-benchmark==5.2.3",
     "pytest-cov==7.0.0",
     "ruff==0.14.10",
