--- conflicted
+++ resolved
@@ -48,13 +48,8 @@
     "pytest==8.4.2",
     "pytest-benchmark==5.1.0",
     "pytest-cov==7.0.0",
-<<<<<<< HEAD
     "ruff==0.13.3",
-    "tox==4.30.3",
-=======
-    "ruff==0.13.2",
     "tox==4.32.0",
->>>>>>> bbfa39bd
 ]
 rust = [
     "maturin==1.9.6"
