[build-system]
requires = ["hatchling", "hatch-fancy-pypi-readme"]
build-backend = "hatchling.build"

[project]
name = "gsppy"
version = "3.1.1"
description = "GSP (Generalized Sequence Pattern) algorithm in Python"
keywords = ["GSP", "sequential patterns", "data analysis", "sequence mining"]
license = { file = "LICENSE" }
requires-python = ">=3.10"
readme = { file = "README.md", content-type = "text/markdown" }
homepage = "https://github.com/jacksonpradolima/gsp-py"
repository = "https://github.com/jacksonpradolima/gsp-py"
authors = [{ name = "Jackson Antonio do Prado Lima", email = "jacksonpradolima@gmail.com" }]
maintainers = [{ name = "Jackson Antonio do Prado Lima", email = "jacksonpradolima@gmail.com" }]
classifiers = [
    "Programming Language :: Python :: 3.10",
    "Programming Language :: Python :: 3.11",
    "Programming Language :: Python :: 3.12",
    "Programming Language :: Python :: 3.13",
    "Operating System :: OS Independent",
    "License :: OSI Approved :: MIT License",
    "Intended Audience :: Science/Research",
    "Topic :: Scientific/Engineering :: Information Analysis",
    "Topic :: Software Development :: Libraries :: Python Modules",
    "Natural Language :: English",
]

dependencies = [
    "click>=8.0.0"
]

[project.urls]
Homepage = "https://github.com/jacksonpradolima/gsp-py"

[project.scripts]
gsppy = "gsppy.cli:main"

[project.optional-dependencies]
dev = [
    "cython==3.1.4",
    "hatch==1.15.1",
    "hatchling==1.28.0",
<<<<<<< HEAD
    "mypy==1.18.2",
    "pylint==4.0.4",
=======
    "mypy==1.19.1",
    "pylint==4.0.2",
>>>>>>> 82538b60
    "pyright==1.1.406",
    "pytest==8.4.2",
    "pytest-benchmark==5.1.0",
    "pytest-cov==7.0.0",
    "ruff==0.14.10",
    "tox==4.32.0",
]
rust = [
    "maturin==1.10.2"
]
gpu = [
    "cupy>=11,<14"
]

[tool.hatch.build]
include = ["gsppy/*"]

[tool.hatch.metadata.hooks.fancy-pypi-readme]
content-type = "text/markdown"

[tool.hatch.build.targets.sdist]
# Basically everything except hidden files/directories (such as .github, .python-version, etc)
include = [
    "/*.toml",
    "/*.json",
    "/*.md",
    "/*.ini",
    "bin/*",
    "gsppy/*",
    "tests/*",
    "rust/**",
]

[tool.mypy]
python_version = "3.10"
check_untyped_defs = true
ignore_missing_imports = true
incremental = true
cache_dir = ".mypy_cache"

[tool.ruff]
line-length = 120
output-format = "grouped"
target-version = "py310"

[tool.ruff.format]
docstring-code-format = true

[tool.ruff.lint]
select = [
    # isort
    "I",
    # bugbear rules
    "B",
    # mutable defaults
    "B006",
    # remove unused imports
    "F401",
    # bare except statements
    "E722",
    # unused arguments
    "ARG",
    # print statements
    "T201",
    "T203",
    # misuse of typing.TYPE_CHECKING
    "TCH004",
    # import rules
    "TID251",
]
ignore = [
    # mutable defaults
    "B006",
]
unfixable = [
    # disable auto fix for print statements
    "T201",
    "T203",
]

[tool.ruff.lint.flake8-tidy-imports.banned-api]
"functools.lru_cache".msg = "This function does not retain type information for the wrapped function's arguments; The `lru_cache` function from `_utils` should be used instead"

[tool.ruff.lint.isort]
length-sort = true
length-sort-straight = true
combine-as-imports = true
extra-standard-library = ["typing_extensions"]
known-first-party = ["gsp", "tests"]

[tool.ruff.lint.per-file-ignores]
"tests/**.py" = ["T201", "T203"]
"gsppy/utils.py" = ["TID251"]

[tool.pyright]
# this enables practically every flag given by pyright.
# there are a couple of flags that are still disabled by
# default in strict mode as they are experimental and niche.
typeCheckingMode = "strict"
pythonVersion = "3.10"
include = [
    "gsppy",
]
exclude = [
    "**/__pycache__",
]
# Ensure pyright resolves third-party imports (e.g., pytest) from the project venv
venvPath = "."
venv = ".venv"
reportImplicitOverride = true
reportImportCycles = false
reportPrivateUsage = false

[tool.pytest.ini_options]
testpaths = ["tests"]
addopts = "--tb=short -v"
xfail_strict = true
filterwarnings = [
    "error"
]

[tool.maturin]
# Build configuration for the optional Rust extension
module-name = "_gsppy_rust"
bindings = "pyo3"
strip = true
compatibility = "manylinux_2_28"
python-packages = ["gsppy"]
python-source = "."<|MERGE_RESOLUTION|>--- conflicted
+++ resolved
@@ -42,13 +42,8 @@
     "cython==3.1.4",
     "hatch==1.15.1",
     "hatchling==1.28.0",
-<<<<<<< HEAD
-    "mypy==1.18.2",
+    "mypy==1.19.1",
     "pylint==4.0.4",
-=======
-    "mypy==1.19.1",
-    "pylint==4.0.2",
->>>>>>> 82538b60
     "pyright==1.1.406",
     "pytest==8.4.2",
     "pytest-benchmark==5.1.0",
