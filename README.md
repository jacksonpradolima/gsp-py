--- conflicted
+++ resolved
@@ -32,14 +32,11 @@
 6. [💡 Usage](#usage)
     - [✅ Example: Analyzing Sales Data](#example-analyzing-sales-data)
     - [📊 Explanation: Support and Results](#explanation-support-and-results)
-<<<<<<< HEAD
-6. [⌨️ Typing](#typing)
-=======
->>>>>>> db953387
-7. [🌟 Planned Features](#planned-features)
-8. [🤝 Contributing](#contributing)
-9. [📝 License](#license)
-10. [📖 Citation](#citation)
+7. [⌨️ Typing](#typing)
+8. [🌟 Planned Features](#planned-features)
+9. [🤝 Contributing](#contributing)
+10. [📝 License](#license)
+11. [📖 Citation](#citation)
 
 ---
 
