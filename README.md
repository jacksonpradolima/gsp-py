--- conflicted
+++ resolved
@@ -202,7 +202,6 @@
 > [!NOTE]
 > Tox in this project uses the "tox-uv" plugin. When running `make tox` or `tox`, missing Python interpreters can be provisioned automatically via uv (no need to pre-install all versions). This makes local setup faster.
 
-<<<<<<< HEAD
 ## 🔏 Release assets and verification
 
 Every GitHub release bundles artifacts to help you validate what you download:
@@ -223,8 +222,8 @@
   gsppy-<version>-py3-none-any.whl
 ```
 
-Replace `<version>` with the release tag and adjust the filenames for the sdist (`.tar.gz`) if preferred. The same release page also hosts `sbom.json` for supply-chain inspection.
-=======
+Replace `<version>` with the numeric package version (for example, `3.1.1`) in the filenames; in `--cert-identity`, this becomes `v<version>` (for example, `v3.1.1`). Adjust the filenames for the sdist (`.tar.gz`) if preferred. The same release page also hosts `sbom.json` for supply-chain inspection.
+
 ## 📖 Documentation
 
 - **Live site:** https://jacksonpradolima.github.io/gsp-py/
@@ -237,7 +236,6 @@
   ```
 
 The docs use MkDocs with the Material theme and mkdocstrings to render the Python API directly from docstrings.
->>>>>>> 02bed7e0
 
 ## 💡 Usage
 
